{
    "name": "@0xproject/connect",
    "version": "0.5.4",
    "description": "A javascript library for interacting with the standard relayer api",
    "keywords": [
        "connect",
        "0xproject",
        "ethereum",
        "tokens",
        "exchange"
    ],
    "main": "lib/src/index.js",
    "types": "lib/src/index.d.ts",
    "scripts": {
        "build:watch": "tsc -w",
        "build": "tsc",
        "clean": "shx rm -rf _bundles lib test_temp",
        "docs:json": "typedoc --excludePrivate --excludeExternals --target ES5 --json $JSON_FILE_PATH $PROJECT_DIR",
        "upload_docs_json": "aws s3 cp generated_docs/index.json $S3_URL --profile 0xproject --grants read=uri=http://acs.amazonaws.com/groups/global/AllUsers --content-type application/json",
        "copy_test_fixtures": "copyfiles -u 2 './test/fixtures/**/*.json' ./lib/test/fixtures",
        "lint": "tslint --project . 'src/**/*.ts' 'test/**/*.ts'",
        "run_mocha": "mocha lib/test/**/*_test.js",
        "test": "run-s clean build copy_test_fixtures run_mocha",
        "test:circleci": "yarn test"
    },
    "repository": {
        "type": "git",
        "url": "https://github.com/0xProject/0x.js.git"
    },
    "author": "Brandon Millman",
    "license": "Apache-2.0",
    "engines": {
        "node": ">=6.0.0"
    },
    "bugs": {
        "url": "https://github.com/0xProject/0x.js/issues"
    },
    "homepage": "https://github.com/0xProject/0x.js/packages/connect/README.md",
    "dependencies": {
        "@0xproject/assert": "^0.0.15",
        "@0xproject/json-schemas": "^0.7.7",
        "@0xproject/utils": "^0.2.4",
        "isomorphic-fetch": "^2.2.1",
        "lodash": "^4.17.4",
        "query-string": "^5.0.1",
        "websocket": "^1.0.25"
    },
    "devDependencies": {
        "@0xproject/tslint-config": "^0.4.6",
        "@types/fetch-mock": "^5.12.1",
        "@types/lodash": "^4.14.86",
        "@types/mocha": "^2.2.42",
        "@types/query-string": "^5.0.1",
        "@types/websocket": "^0.0.34",
        "chai": "^4.0.1",
        "chai-as-promised": "^7.1.0",
        "chai-as-promised-typescript-typings": "^0.0.8",
        "chai-typescript-typings": "^0.0.2",
        "copyfiles": "^1.2.0",
        "dirty-chai": "^2.0.1",
        "fetch-mock": "^5.13.1",
        "mocha": "^4.0.1",
        "npm-run-all": "^4.1.2",
        "shx": "^0.2.2",
        "tslint": "5.8.0",
        "typedoc": "~0.8.0",
<<<<<<< HEAD
        "typescript": "2.7.1",
        "web3-typescript-typings": "^0.9.7"
=======
        "typescript": "~2.6.1",
        "web3-typescript-typings": "^0.9.8"
>>>>>>> 44cd185c
    }
}<|MERGE_RESOLUTION|>--- conflicted
+++ resolved
@@ -64,12 +64,7 @@
         "shx": "^0.2.2",
         "tslint": "5.8.0",
         "typedoc": "~0.8.0",
-<<<<<<< HEAD
         "typescript": "2.7.1",
-        "web3-typescript-typings": "^0.9.7"
-=======
-        "typescript": "~2.6.1",
         "web3-typescript-typings": "^0.9.8"
->>>>>>> 44cd185c
     }
 }