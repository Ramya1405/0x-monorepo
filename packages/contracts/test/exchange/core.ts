--- conflicted
+++ resolved
@@ -3,12 +3,7 @@
 import { BigNumber } from '@0xproject/utils';
 import * as chai from 'chai';
 import ethUtil = require('ethereumjs-util');
-<<<<<<< HEAD
-import * as _ from 'lodash';
-=======
 import 'make-promises-safe';
-import * as Web3 from 'web3';
->>>>>>> a26cc7c1
 
 import { DummyERC20TokenContract } from '../../src/contract_wrappers/generated/dummy_e_r_c20_token';
 import { DummyERC721TokenContract } from '../../src/contract_wrappers/generated/dummy_e_r_c721_token';
