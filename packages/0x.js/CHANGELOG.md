--- conflicted
+++ resolved
@@ -1,14 +1,9 @@
 # CHANGELOG
 
-<<<<<<< HEAD
-## v0.33.x - TBD
+## v0.33.0 - _TBD, 2018_
 
     * Validate and lowercase all addresses in public methods (#373)
-=======
-## v0.33.0 - _TBD, 2018_
-
     * Improve validation to force passing contract addresses on private networks (#385)
->>>>>>> 709fa9e0
 
 ## v0.32.2 - _February 9, 2018_
 
