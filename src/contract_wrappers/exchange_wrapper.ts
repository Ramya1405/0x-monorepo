import * as _ from 'lodash';
import * as BigNumber from 'bignumber.js';
import promisify = require('es6-promisify');
import {Web3Wrapper} from '../web3_wrapper';
import {
    ECSignature,
    ExchangeContract,
    ExchangeContractErrCodes,
    ExchangeContractErrs,
    Order,
    OrderValues,
    OrderAddresses,
    Order,
    SignedOrder,
    ContractEvent,
    ExchangeEvents,
    SubscriptionOpts,
    IndexFilterValues,
    CreateContractEvent,
    ContractEventObj,
    EventCallback,
    ContractResponse,
} from '../types';
import {assert} from '../utils/assert';
import {utils} from '../utils/utils';
import {ContractWrapper} from './contract_wrapper';
import * as ExchangeArtifacts from '../artifacts/Exchange.json';
import {ecSignatureSchema} from '../schemas/ec_signature_schema';
import {signedOrderSchema, orderSchema} from '../schemas/order_schemas';
import {SchemaValidator} from '../utils/schema_validator';
import {constants} from '../utils/constants';
import {TokenWrapper} from './token_wrapper';

export class ExchangeWrapper extends ContractWrapper {
    private exchangeContractErrCodesToMsg = {
        [ExchangeContractErrCodes.ERROR_FILL_EXPIRED]: ExchangeContractErrs.ORDER_FILL_EXPIRED,
        [ExchangeContractErrCodes.ERROR_CANCEL_EXPIRED]: ExchangeContractErrs.ORDER_FILL_EXPIRED,
        [ExchangeContractErrCodes.ERROR_FILL_NO_VALUE]: ExchangeContractErrs.ORDER_REMAINING_FILL_AMOUNT_ZERO,
        [ExchangeContractErrCodes.ERROR_CANCEL_NO_VALUE]: ExchangeContractErrs.ORDER_REMAINING_FILL_AMOUNT_ZERO,
        [ExchangeContractErrCodes.ERROR_FILL_TRUNCATION]: ExchangeContractErrs.ORDER_FILL_ROUNDING_ERROR,
        [ExchangeContractErrCodes.ERROR_FILL_BALANCE_ALLOWANCE]: ExchangeContractErrs.FILL_BALANCE_ALLOWANCE_ERROR,
    };
    private exchangeContractIfExists?: ExchangeContract;
    private exchangeLogEventObjs: ContractEventObj[];
    private tokenWrapper: TokenWrapper;
    private static getOrderAddressesAndValues(order: Order): [OrderAddresses, OrderValues] {
        const orderAddresses: OrderAddresses = [
            order.maker,
            order.taker,
            order.makerTokenAddress,
            order.takerTokenAddress,
            order.feeRecipient,
        ];
        const orderValues: OrderValues = [
            order.makerTokenAmount,
            order.takerTokenAmount,
            order.makerFee,
            order.takerFee,
            order.expirationUnixTimestampSec,
            order.salt,
        ];
        return [orderAddresses, orderValues];
    }
    constructor(web3Wrapper: Web3Wrapper, tokenWrapper: TokenWrapper) {
        super(web3Wrapper);
        this.tokenWrapper = tokenWrapper;
        this.exchangeLogEventObjs = [];
    }
    public async invalidateContractInstanceAsync(): Promise<void> {
        await this.stopWatchingExchangeLogEventsAsync();
        delete this.exchangeContractIfExists;
    }
    public async isValidSignatureAsync(dataHex: string, ecSignature: ECSignature,
                                       signerAddressHex: string): Promise<boolean> {
        assert.isHexString('dataHex', dataHex);
        assert.doesConformToSchema('ecSignature', ecSignature, ecSignatureSchema);
        assert.isETHAddressHex('signerAddressHex', signerAddressHex);

        const exchangeInstance = await this.getExchangeContractAsync();

        const isValidSignature = await exchangeInstance.isValidSignature.call(
            signerAddressHex,
            dataHex,
            ecSignature.v,
            ecSignature.r,
            ecSignature.s,
        );
        return isValidSignature;
    }
    /**
     * Returns the unavailable takerAmount of an order. Unavailable amount is defined as the total
     * amount that has been filled or cancelled. The remaining takerAmount can be calculated by
     * subtracting the unavailable amount from the total order takerAmount.
     */
    public async getUnavailableTakerAmountAsync(orderHashHex: string): Promise<BigNumber.BigNumber> {
        assert.isValidOrderHash('orderHashHex', orderHashHex);

        const exchangeContract = await this.getExchangeContractAsync();
        let unavailableAmountInBaseUnits = await exchangeContract.getUnavailableValueT.call(orderHashHex);
        // Wrap BigNumbers returned from web3 with our own (later) version of BigNumber
        unavailableAmountInBaseUnits = new BigNumber(unavailableAmountInBaseUnits);
        return unavailableAmountInBaseUnits;
    }
    /**
     * Retrieve the takerAmount of an order that has already been filled.
     */
    public async getFilledTakerAmountAsync(orderHashHex: string): Promise<BigNumber.BigNumber> {
        assert.isValidOrderHash('orderHashHex', orderHashHex);

        const exchangeContract = await this.getExchangeContractAsync();
        let fillAmountInBaseUnits = await exchangeContract.filled.call(orderHashHex);
        // Wrap BigNumbers returned from web3 with our own (later) version of BigNumber
        fillAmountInBaseUnits = new BigNumber(fillAmountInBaseUnits);
        return fillAmountInBaseUnits;
    }
    /**
     * Retrieve the takerAmount of an order that has been cancelled.
     */
    public async getCanceledTakerAmountAsync(orderHashHex: string): Promise<BigNumber.BigNumber> {
        assert.isValidOrderHash('orderHashHex', orderHashHex);

        const exchangeContract = await this.getExchangeContractAsync();
        let cancelledAmountInBaseUnits = await exchangeContract.cancelled.call(orderHashHex);
        // Wrap BigNumbers returned from web3 with our own (later) version of BigNumber
        cancelledAmountInBaseUnits = new BigNumber(cancelledAmountInBaseUnits);
        return cancelledAmountInBaseUnits;
    }
    /**
     * Fills a signed order with a fillAmount denominated in baseUnits of the taker token.
     * Since the order in which transactions are included in the next block is indeterminate, race-conditions
     * could arise where a users balance or allowance changes before the fillOrder executes. Because of this,
     * we allow you to specify `shouldCheckTransfer`. If true, the smart contract will not throw if while
     * executing, the parties do not have sufficient balances/allowances, preserving gas costs. Setting it to
     * false forgoes this check and causes the smart contract to throw instead.
     */
    public async fillOrderAsync(signedOrder: SignedOrder, fillTakerAmount: BigNumber.BigNumber,
                                shouldCheckTransfer: boolean, takerAddress: string): Promise<void> {
        assert.doesConformToSchema('signedOrder',
                                   SchemaValidator.convertToJSONSchemaCompatibleObject(signedOrder as object),
                                   signedOrderSchema);
        assert.isBigNumber('fillTakerAmount', fillTakerAmount);
        assert.isBoolean('shouldCheckTransfer', shouldCheckTransfer);
        await assert.isSenderAddressAsync('takerAddress', takerAddress, this.web3Wrapper);

        const exchangeInstance = await this.getExchangeContractAsync();
        await this.validateFillOrderAndThrowIfInvalidAsync(signedOrder, fillTakerAmount, takerAddress);

<<<<<<< HEAD
        const orderAddresses = this.getOrderAddresses(signedOrder);
        const orderValues = this.getOrderValues(signedOrder);

=======
        const [orderAddresses, orderValues] = ExchangeWrapper.getOrderAddressesAndValues(signedOrder);
>>>>>>> 28d3528e
        const gas = await exchangeInstance.fill.estimateGas(
            orderAddresses,
            orderValues,
            fillTakerAmount,
            shouldCheckTransfer,
            signedOrder.ecSignature.v,
            signedOrder.ecSignature.r,
            signedOrder.ecSignature.s,
            {
                from: takerAddress,
            },
        );
        const response: ContractResponse = await exchangeInstance.fill(
            orderAddresses,
            orderValues,
            fillTakerAmount,
            shouldCheckTransfer,
            signedOrder.ecSignature.v,
            signedOrder.ecSignature.r,
            signedOrder.ecSignature.s,
            {
                from: takerAddress,
                gas,
            },
        );
        this.throwErrorLogsAsErrors(response.logs);
    }
    /**
<<<<<<< HEAD
     * Attempts to fill a specific amount of an order. If the entire amount specified cannot be filled,
     * the fill order is abandoned.
     */
    public async fillOrKillOrderAsync(signedOrder: SignedOrder, fillTakerAmount: BigNumber.BigNumber,
                                      shouldCheckTransfer: boolean, takerAddress: string) {
        assert.doesConformToSchema('signedOrder',
                            SchemaValidator.convertToJSONSchemaCompatibleObject(signedOrder as object),
                            signedOrderSchema);
        assert.isBigNumber('fillTakerAmount', fillTakerAmount);
        assert.isBoolean('shouldCheckTransfer', shouldCheckTransfer);
        await assert.isSenderAddressAsync('takerAddress', takerAddress, this.web3Wrapper);

        const exchangeInstance = await this.getExchangeContractAsync();
        await this.validateFillOrderAndThrowIfInvalidAsync(signedOrder, fillTakerAmount, takerAddress);

        // Check that fillValue available >= fillTakerAmount
        const orderHashHex = utils.getOrderHashHex(signedOrder, exchangeInstance.address);
        const unavailableTakerAmount = await this.getUnavailableTakerAmountAsync(orderHashHex);
        const remainingTakerAmount = signedOrder.takerTokenAmount.minus(unavailableTakerAmount);
        if (remainingTakerAmount < fillTakerAmount) {
            throw new Error(ExchangeContractErrs.INSUFFICIENT_REMAINING_FILL_AMOUNT);
        }

        const orderAddresses = this.getOrderAddresses(signedOrder);
        const orderValues = this.getOrderValues(signedOrder);

        const gas = await exchangeInstance.fillOrKill.estimateGas(
            orderAddresses,
            orderValues,
            fillTakerAmount,
            signedOrder.ecSignature.v,
            signedOrder.ecSignature.r,
            signedOrder.ecSignature.s,
            {
                from: takerAddress,
            },
        );
        try {
            const response: ContractResponse = await exchangeInstance.fillOrKill(
                orderAddresses,
                orderValues,
                fillTakerAmount,
                signedOrder.ecSignature.v,
                signedOrder.ecSignature.r,
                signedOrder.ecSignature.s,
                {
                    from: takerAddress,
                    gas,
                },
            );
            this.throwErrorLogsAsErrors(response.logs);
        } catch (err) {
            // There is a potential race condition where when the cancellation is broadcasted, a sufficient
            // fillAmount is available, but by the time the transaction gets mined, it no longer is. Instead of
            // throwing an invalid jump exception, we would rather give the user a more helpful error message.
            if (_.includes(err, constants.INVALID_JUMP_IDENTIFIER)) {
                throw new Error(ZeroExError.INSUFFICIENT_REMAINING_FILL_AMOUNT);
            }
        }
=======
     * Cancel a given fill amount of an order. Cancellations are cumulative.
     */
    public async cancelOrderAsync(order: Order|SignedOrder, takerTokenCancelAmount: BigNumber.BigNumber): Promise<void> {
        assert.doesConformToSchema('order',
            SchemaValidator.convertToJSONSchemaCompatibleObject(order as object),
            orderSchema);
        assert.isBigNumber('takerTokenCancelAmount', takerTokenCancelAmount);
        await assert.isSenderAddressAvailableAsync(this.web3Wrapper, 'order.maker', order.maker);

        const exchangeInstance = await this.getExchangeContractAsync();
        await this.validateCancelOrderAndThrowIfInvalidAsync(order, takerTokenCancelAmount);

        const [orderAddresses, orderValues] = ExchangeWrapper.getOrderAddressesAndValues(order);
        const gas = await exchangeInstance.cancel.estimateGas(
            orderAddresses,
            orderValues,
            takerTokenCancelAmount,
            {
                from: order.maker,
            },
        );
        const response: ContractResponse = await exchangeInstance.cancel(
            orderAddresses,
            orderValues,
            takerTokenCancelAmount,
            {
                from: order.maker,
                gas,
            },
        );
        this.throwErrorLogsAsErrors(response.logs);
>>>>>>> 28d3528e
    }
    /**
     * Subscribe to an event type emitted by the Exchange smart contract
     */
    public async subscribeAsync(eventName: ExchangeEvents, subscriptionOpts: SubscriptionOpts,
                                indexFilterValues: IndexFilterValues, callback: EventCallback) {
        const exchangeContract = await this.getExchangeContractAsync();
        let createLogEvent: CreateContractEvent;
        switch (eventName) {
            case ExchangeEvents.LogFill:
                createLogEvent = exchangeContract.LogFill;
                break;
            case ExchangeEvents.LogError:
                createLogEvent = exchangeContract.LogError;
                break;
            case ExchangeEvents.LogCancel:
                createLogEvent = exchangeContract.LogCancel;
                break;
            default:
                utils.spawnSwitchErr('ExchangeEvents', eventName);
                return;
        }

        const logEventObj: ContractEventObj = createLogEvent(indexFilterValues, subscriptionOpts);
        logEventObj.watch(callback);
        this.exchangeLogEventObjs.push(logEventObj);
    }
    private async getOrderHashAsync(order: Order|SignedOrder): Promise<string> {
        const [orderAddresses, orderValues] = ExchangeWrapper.getOrderAddressesAndValues(order);
        const exchangeInstance = await this.getExchangeContractAsync();
        const orderHash = utils.getOrderHashHex(order, exchangeInstance.address);
        return orderHash;
    }
    private async stopWatchingExchangeLogEventsAsync() {
        const stopWatchingPromises = _.map(this.exchangeLogEventObjs, logEventObj => {
            return promisify(logEventObj.stopWatching, logEventObj)();
        });
        await Promise.all(stopWatchingPromises);
        this.exchangeLogEventObjs = [];
    }
    private async validateFillOrderAndThrowIfInvalidAsync(signedOrder: SignedOrder,
                                                          fillTakerAmount: BigNumber.BigNumber,
                                                          senderAddress: string): Promise<void> {
        if (fillTakerAmount.eq(0)) {
            throw new Error(ExchangeContractErrs.ORDER_REMAINING_FILL_AMOUNT_ZERO);
        }
        if (signedOrder.taker !== constants.NULL_ADDRESS && signedOrder.taker !== senderAddress) {
            throw new Error(ExchangeContractErrs.TRANSACTION_SENDER_IS_NOT_FILL_ORDER_TAKER);
        }
        const currentUnixTimestampSec = utils.getCurrentUnixTimestamp();
        if (signedOrder.expirationUnixTimestampSec.lessThan(currentUnixTimestampSec)) {
            throw new Error(ExchangeContractErrs.ORDER_FILL_EXPIRED);
        }
        const zrxTokenAddress = await this.getZRXTokenAddressAsync();
        await this.validateFillOrderBalancesAndAllowancesAndThrowIfInvalidAsync(signedOrder, fillTakerAmount,
                                                               senderAddress, zrxTokenAddress);

        const wouldRoundingErrorOccur = await this.isRoundingErrorAsync(
            signedOrder.takerTokenAmount, fillTakerAmount, signedOrder.makerTokenAmount,
        );
        if (wouldRoundingErrorOccur) {
            throw new Error(ExchangeContractErrs.ORDER_FILL_ROUNDING_ERROR);
        }
    }
    private async validateCancelOrderAndThrowIfInvalidAsync(
        order: Order, takerTokenCancelAmount: BigNumber.BigNumber): Promise<void> {
        if (takerTokenCancelAmount.eq(0)) {
            throw new Error(ExchangeContractErrs.ORDER_CANCEL_AMOUNT_ZERO);
        }
        const orderHash = await this.getOrderHashAsync(order);
        const unavailableAmount = await this.getUnavailableTakerAmountAsync(orderHash);
        if (order.takerTokenAmount.minus(unavailableAmount).eq(0)) {
            throw new Error(ExchangeContractErrs.ORDER_ALREADY_CANCELLED_OR_FILLED);
        }
        const currentUnixTimestampSec = utils.getCurrentUnixTimestamp();
        if (order.expirationUnixTimestampSec.lessThan(currentUnixTimestampSec)) {
            throw new Error(ExchangeContractErrs.ORDER_CANCEL_EXPIRED);
        }
    }
    /**
     * This method does not currently validate the edge-case where the makerToken or takerToken is also the token used
     * to pay fees  (ZRX). It is possible for them to have enough for fees and the transfer but not both.
     * Handling the edge-cases that arise when this happens would require making sure that the user has sufficient
     * funds to pay both the fees and the transfer amount. We decided to punt on this for now as the contracts
     * will throw for these edge-cases.
     * TODO: Throw errors before calling the smart contract for these edge-cases in order to minimize
     * the callers gas costs.
     */
    private async validateFillOrderBalancesAndAllowancesAndThrowIfInvalidAsync(signedOrder: SignedOrder,
                                                                               fillTakerAmount: BigNumber.BigNumber,
                                                                               senderAddress: string,
                                                                               zrxTokenAddress: string): Promise<void> {

        const makerBalance = await this.tokenWrapper.getBalanceAsync(signedOrder.makerTokenAddress,
                                                                     signedOrder.maker);
        const takerBalance = await this.tokenWrapper.getBalanceAsync(signedOrder.takerTokenAddress, senderAddress);
        const makerAllowance = await this.tokenWrapper.getProxyAllowanceAsync(signedOrder.makerTokenAddress,
                                                                              signedOrder.maker);
        const takerAllowance = await this.tokenWrapper.getProxyAllowanceAsync(signedOrder.takerTokenAddress,
                                                                              senderAddress);

        // exchangeRate is the price of one maker token denominated in taker tokens
        const exchangeRate = signedOrder.takerTokenAmount.div(signedOrder.makerTokenAmount);
        const fillMakerAmountInBaseUnits = fillTakerAmount.div(exchangeRate);

        if (fillTakerAmount.greaterThan(takerBalance)) {
            throw new Error(ExchangeContractErrs.INSUFFICIENT_TAKER_BALANCE);
        }
        if (fillTakerAmount.greaterThan(takerAllowance)) {
            throw new Error(ExchangeContractErrs.INSUFFICIENT_TAKER_ALLOWANCE);
        }
        if (fillMakerAmountInBaseUnits.greaterThan(makerBalance)) {
            throw new Error(ExchangeContractErrs.INSUFFICIENT_MAKER_BALANCE);
        }
        if (fillMakerAmountInBaseUnits.greaterThan(makerAllowance)) {
            throw new Error(ExchangeContractErrs.INSUFFICIENT_MAKER_ALLOWANCE);
        }

        const makerFeeBalance = await this.tokenWrapper.getBalanceAsync(zrxTokenAddress,
                                                                        signedOrder.maker);
        const takerFeeBalance = await this.tokenWrapper.getBalanceAsync(zrxTokenAddress, senderAddress);
        const makerFeeAllowance = await this.tokenWrapper.getProxyAllowanceAsync(zrxTokenAddress,
                                                                                 signedOrder.maker);
        const takerFeeAllowance = await this.tokenWrapper.getProxyAllowanceAsync(zrxTokenAddress,
                                                                                 senderAddress);

        if (signedOrder.takerFee.greaterThan(takerFeeBalance)) {
            throw new Error(ExchangeContractErrs.INSUFFICIENT_TAKER_FEE_BALANCE);
        }
        if (signedOrder.takerFee.greaterThan(takerFeeAllowance)) {
            throw new Error(ExchangeContractErrs.INSUFFICIENT_TAKER_FEE_ALLOWANCE);
        }
        if (signedOrder.makerFee.greaterThan(makerFeeBalance)) {
            throw new Error(ExchangeContractErrs.INSUFFICIENT_MAKER_FEE_BALANCE);
        }
        if (signedOrder.makerFee.greaterThan(makerFeeAllowance)) {
            throw new Error(ExchangeContractErrs.INSUFFICIENT_MAKER_FEE_ALLOWANCE);
        }
    }
    private throwErrorLogsAsErrors(logs: ContractEvent[]): void {
        const errEvent = _.find(logs, {event: 'LogError'});
        if (!_.isUndefined(errEvent)) {
            const errCode = errEvent.args.errorId.toNumber();
            const errMessage = this.exchangeContractErrCodesToMsg[errCode];
            throw new Error(errMessage);
        }
    }
    private async isRoundingErrorAsync(takerTokenAmount: BigNumber.BigNumber,
                                       fillTakerAmount: BigNumber.BigNumber,
                                       makerTokenAmount: BigNumber.BigNumber): Promise<boolean> {
        await assert.isUserAddressAvailableAsync(this.web3Wrapper);
        const exchangeInstance = await this.getExchangeContractAsync();
        const isRoundingError = await exchangeInstance.isRoundingError.call(
            takerTokenAmount, fillTakerAmount, makerTokenAmount,
        );
        return isRoundingError;
    }
    private async getExchangeContractAsync(): Promise<ExchangeContract> {
        if (!_.isUndefined(this.exchangeContractIfExists)) {
            return this.exchangeContractIfExists;
        }
        const contractInstance = await this.instantiateContractIfExistsAsync((ExchangeArtifacts as any));
        this.exchangeContractIfExists = contractInstance as ExchangeContract;
        return this.exchangeContractIfExists;
    }
    private async getZRXTokenAddressAsync(): Promise<string> {
        const exchangeInstance = await this.getExchangeContractAsync();
        return exchangeInstance.ZRX.call();
    }
    private getOrderAddresses(order: Order|SignedOrder) {
        const orderAddresses: OrderAddresses = [
            order.maker,
            order.taker,
            order.makerTokenAddress,
            order.takerTokenAddress,
            order.feeRecipient,
        ];
        return orderAddresses;
    }
    private getOrderValues(order: Order|SignedOrder) {
        const orderValues: OrderValues = [
            order.makerTokenAmount,
            order.takerTokenAmount,
            order.makerFee,
            order.takerFee,
            order.expirationUnixTimestampSec,
            order.salt,
        ];
        return orderValues;
    }
}<|MERGE_RESOLUTION|>--- conflicted
+++ resolved
@@ -7,7 +7,6 @@
     ExchangeContract,
     ExchangeContractErrCodes,
     ExchangeContractErrs,
-    Order,
     OrderValues,
     OrderAddresses,
     Order,
@@ -145,13 +144,8 @@
         const exchangeInstance = await this.getExchangeContractAsync();
         await this.validateFillOrderAndThrowIfInvalidAsync(signedOrder, fillTakerAmount, takerAddress);
 
-<<<<<<< HEAD
-        const orderAddresses = this.getOrderAddresses(signedOrder);
-        const orderValues = this.getOrderValues(signedOrder);
-
-=======
         const [orderAddresses, orderValues] = ExchangeWrapper.getOrderAddressesAndValues(signedOrder);
->>>>>>> 28d3528e
+
         const gas = await exchangeInstance.fill.estimateGas(
             orderAddresses,
             orderValues,
@@ -180,7 +174,6 @@
         this.throwErrorLogsAsErrors(response.logs);
     }
     /**
-<<<<<<< HEAD
      * Attempts to fill a specific amount of an order. If the entire amount specified cannot be filled,
      * the fill order is abandoned.
      */
@@ -204,8 +197,7 @@
             throw new Error(ExchangeContractErrs.INSUFFICIENT_REMAINING_FILL_AMOUNT);
         }
 
-        const orderAddresses = this.getOrderAddresses(signedOrder);
-        const orderValues = this.getOrderValues(signedOrder);
+        const [orderAddresses, orderValues] = ExchangeWrapper.getOrderAddressesAndValues(signedOrder);
 
         const gas = await exchangeInstance.fillOrKill.estimateGas(
             orderAddresses,
@@ -237,13 +229,15 @@
             // fillAmount is available, but by the time the transaction gets mined, it no longer is. Instead of
             // throwing an invalid jump exception, we would rather give the user a more helpful error message.
             if (_.includes(err, constants.INVALID_JUMP_IDENTIFIER)) {
-                throw new Error(ZeroExError.INSUFFICIENT_REMAINING_FILL_AMOUNT);
+                throw new Error(ExchangeContractErrs.INSUFFICIENT_REMAINING_FILL_AMOUNT);
             }
         }
-=======
+    }
+    /**
      * Cancel a given fill amount of an order. Cancellations are cumulative.
      */
-    public async cancelOrderAsync(order: Order|SignedOrder, takerTokenCancelAmount: BigNumber.BigNumber): Promise<void> {
+    public async cancelOrderAsync(order: Order|SignedOrder, takerTokenCancelAmount: BigNumber.BigNumber):
+        Promise<void> {
         assert.doesConformToSchema('order',
             SchemaValidator.convertToJSONSchemaCompatibleObject(order as object),
             orderSchema);
@@ -272,7 +266,6 @@
             },
         );
         this.throwErrorLogsAsErrors(response.logs);
->>>>>>> 28d3528e
     }
     /**
      * Subscribe to an event type emitted by the Exchange smart contract
@@ -442,25 +435,4 @@
         const exchangeInstance = await this.getExchangeContractAsync();
         return exchangeInstance.ZRX.call();
     }
-    private getOrderAddresses(order: Order|SignedOrder) {
-        const orderAddresses: OrderAddresses = [
-            order.maker,
-            order.taker,
-            order.makerTokenAddress,
-            order.takerTokenAddress,
-            order.feeRecipient,
-        ];
-        return orderAddresses;
-    }
-    private getOrderValues(order: Order|SignedOrder) {
-        const orderValues: OrderValues = [
-            order.makerTokenAmount,
-            order.takerTokenAmount,
-            order.makerFee,
-            order.takerFee,
-            order.expirationUnixTimestampSec,
-            order.salt,
-        ];
-        return orderValues;
-    }
 }